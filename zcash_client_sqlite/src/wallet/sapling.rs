--- conflicted
+++ resolved
@@ -821,14 +821,8 @@
                 NonZeroU32::new(10).unwrap(),
             )
             .unwrap();
-<<<<<<< HEAD
-        let tx = &st.wallet().get_transaction(txid).unwrap();
-
-        let (h, _) = st.generate_next_block_from_tx(tx);
-=======
 
         let (h, _) = st.generate_next_block_including(txid);
->>>>>>> 9a36802b
         st.scan_cached_blocks(h, 1);
 
         // TODO: send to an account so that we can check its balance.
@@ -943,14 +937,8 @@
                 NonZeroU32::new(1).unwrap(),
             )
             .unwrap();
-<<<<<<< HEAD
-        let tx2 = &st.wallet().get_transaction(txid2).unwrap();
-
-        let (h, _) = st.generate_next_block_from_tx(tx2);
-=======
 
         let (h, _) = st.generate_next_block_including(txid2);
->>>>>>> 9a36802b
         st.scan_cached_blocks(h, 1);
 
         // TODO: send to an account so that we can check its balance.
@@ -1210,10 +1198,6 @@
                 NonZeroU32::new(1).unwrap(),
             )
             .unwrap();
-<<<<<<< HEAD
-        let tx = &st.wallet().get_transaction(txid).unwrap();
-=======
->>>>>>> 9a36802b
 
         let amount_left =
             (value - (amount_sent + fee_rule.fixed_fee().try_into().unwrap()).unwrap()).unwrap();
@@ -1224,11 +1208,7 @@
         // We spent the only note so we only have pending change.
         assert_eq!(st.get_total_balance(AccountId::from(0)), pending_change);
 
-<<<<<<< HEAD
-        let (h, _) = st.generate_next_block_from_tx(tx);
-=======
         let (h, _) = st.generate_next_block_including(txid);
->>>>>>> 9a36802b
         st.scan_cached_blocks(h, 1);
 
         assert_eq!(st.get_total_balance(AccountId::from(1)), amount_sent);
@@ -1347,14 +1327,8 @@
                 NonZeroU32::new(1).unwrap(),
             )
             .unwrap();
-<<<<<<< HEAD
-        let tx = &st.wallet().get_transaction(txid).unwrap();
-
-        let (h, _) = st.generate_next_block_from_tx(tx);
-=======
 
         let (h, _) = st.generate_next_block_including(txid);
->>>>>>> 9a36802b
         st.scan_cached_blocks(h, 1);
 
         // TODO: send to an account so that we can check its balance.
