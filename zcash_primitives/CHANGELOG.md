--- conflicted
+++ resolved
@@ -101,11 +101,7 @@
   - `impl Sum<&Amount> for Option<Amount>`
 
 ### Changed
-<<<<<<< HEAD
-- MSRV is now 1.54.0.
-=======
 - MSRV is now 1.56.1.
->>>>>>> cd9274aa
 - Bumped dependencies to `ff 0.11`, `group 0.11`, `bls12_381 0.6`, `jubjub 0.8`.
 - The following modules and helpers have been moved into
   `zcash_primitives::sapling`:
